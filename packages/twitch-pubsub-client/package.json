{
  "name": "twitch-pubsub-client",
<<<<<<< HEAD
  "version": "2.2.8",
=======
  "version": "3.0.0-pre.8",
>>>>>>> 9e0d87f6
  "description": "Listen to events using the Twitch PubSub interface.",
  "main": "lib",
  "types": "lib/index",
  "repository": {
    "type": "git",
    "url": "https://github.com/d-fischer/twitch.git",
    "directory": "packages/twitch-pubsub-client"
  },
  "author": "Daniel Fischer <fischer.daniel94@gmail.com>",
  "license": "MIT",
  "dependencies": {
    "@d-fischer/logger": "^0.2.0",
    "@types/ws": "^4.0.0",
    "universal-websocket-client": "^1.0.2"
  },
  "devDependencies": {
<<<<<<< HEAD
    "twitch": "^2.2.8"
=======
    "twitch": "^3.0.0-pre.7"
>>>>>>> 9e0d87f6
  },
  "peerDependencies": {
    "twitch": "^3.0.0-pre.1"
  },
  "files": [
    "LICENSE",
    "README.md",
    "lib"
  ],
  "scripts": {
    "build": "tsc",
    "rebuild": "rimraf lib && yarn run build",
    "docs": "documen.ts"
  }
}<|MERGE_RESOLUTION|>--- conflicted
+++ resolved
@@ -1,10 +1,6 @@
 {
   "name": "twitch-pubsub-client",
-<<<<<<< HEAD
-  "version": "2.2.8",
-=======
   "version": "3.0.0-pre.8",
->>>>>>> 9e0d87f6
   "description": "Listen to events using the Twitch PubSub interface.",
   "main": "lib",
   "types": "lib/index",
@@ -21,11 +17,7 @@
     "universal-websocket-client": "^1.0.2"
   },
   "devDependencies": {
-<<<<<<< HEAD
-    "twitch": "^2.2.8"
-=======
     "twitch": "^3.0.0-pre.7"
->>>>>>> 9e0d87f6
   },
   "peerDependencies": {
     "twitch": "^3.0.0-pre.1"
